use image::DynamicImage;
use std::path::Path;

use camera::Camera;
use rendergl;
use resources;
use shape::*;

/// Shape that uses the "shader" vertex and fragment shaders.
pub struct ShaderShape {
    program: rendergl::Program,
    shapegl: ShapeGL,
    texture: rendergl::texture::Texture,
    transform: glm::Mat4,
    time: f32,
}
type ShaderVertex = rendergl::VertexNT;
impl ShaderShape {
    fn load_texture(
        loader: &resources::ResourceLoader,
        path: &Path,
    ) -> Result<rendergl::texture::Texture, resources::Error> {
        let img = loader
            .load_image(path)
            .map(|i| DynamicImage::ImageRgba8(i.to_rgba()))?;
        let tex = rendergl::texture::Texture::from_image(&img);
        rendergl::texture::TextureParameters::new()
            .wrap_method2d(rendergl::texture::WrapMethod::Repeat)
            .filter_method(rendergl::texture::FilterMethod::Linear)
            .apply_to(&tex);
        Ok(tex)
    }

    pub fn new(
        loader: &resources::ResourceLoader,
        shapegl: ShapeGL,
        texture_path: &Path,
    ) -> Result<ShaderShape, InitError> {
        let program = rendergl::Program::from_res(loader, "shaders/shader")?;
        let texture = ShaderShape::load_texture(loader, texture_path)?;
        Ok(ShaderShape {
            program,
            shapegl,
            texture,
            transform: num::one(),
<<<<<<< HEAD
            time: 0,
=======
            time: 0.0
>>>>>>> 344fe326
        })
    }

    pub fn sphere(
        loader: &resources::ResourceLoader,
        lat_strips: u32,
        lon_slices: u32,
    ) -> Result<ShaderShape, InitError> {
        let tex_path = Path::new("images/chessboard.png");
        let shapegl = ShapeGL::sphere::<ShaderVertex>(lat_strips, lon_slices);
        ShaderShape::new(loader, shapegl, &tex_path)
    }

    pub fn cylinder(
        loader: &resources::ResourceLoader,
        strips: u32,
        slices: u32,
    ) -> Result<ShaderShape, InitError> {
        let tex_path = Path::new("images/chessboard.png");
        let shapegl = ShapeGL::cylinder::<ShaderVertex>(strips, slices);
        ShaderShape::new(loader, shapegl, &tex_path)
    }
}

impl Drawable for ShaderShape {
    fn tick(&mut self) {
        self.time += 1.0;
        self.transform = glm::ext::rotate(&self.transform, 0.005, glm::vec3(0.0, 1.0, 0.0));
    }

    fn draw(&self, camera: &Camera) -> Result<(), DrawError> {
        self.program.bind();
        self.texture.bind();
        self.program.set_uniform("view", &camera.view)?;
        self.program
            .set_uniform("perspective", &camera.perspective)?;
        self.program.set_uniform("model", &self.transform)?;
        self.program.set_uniform("u_time", &self.time)?;

        self.shapegl.draw_vertices();
        self.texture.unbind();

        Ok(())
    }
}<|MERGE_RESOLUTION|>--- conflicted
+++ resolved
@@ -43,11 +43,7 @@
             shapegl,
             texture,
             transform: num::one(),
-<<<<<<< HEAD
-            time: 0,
-=======
-            time: 0.0
->>>>>>> 344fe326
+            time: 0.0,
         })
     }
 
