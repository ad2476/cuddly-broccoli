//! Shapes and buffer data wrappers
//!
//! The `shape` module exposes a `Drawable` Trait, defines a wrapper for OpenGL buffer data
//! representing a shape, and implements a few `Drawable` shapes (Cylinder, Sphere).
//!
//! # Examples
//!
//! Generate buffer data for a cylinder with 10 radial slices and 3 vertical strips. Draw
//! the shape.
//! ```rust
//! let cylinder_data = ShapeGL::cylinder(3, 10);
//! cylinder_data.draw_vertices();
//! ```
//!
//! Construct a unit `Sphere` and draw it:
//! ```rust,ignore
//! let shader: rendergl::Program; // load a shader
//! let sphere = Sphere::new(&shader, 50, 50);
//! ```
use glm::ext::consts;

use camera::Camera;
use rendergl::types::*;
use rendergl::{self, uniform};
use resources;
use util::SurfacePoint;

mod quad;
mod shadershape;
mod skybox;

pub use self::quad::Quad;
pub use self::shadershape::ShaderShape;
pub use self::skybox::Skybox;

#[derive(Debug, Fail)]
pub enum DrawError {
    #[fail(display = "Uniform error")]
    UniformError {
        #[cause]
        inner: uniform::Error,
    },
}
impl From<uniform::Error> for DrawError {
    fn from(other: uniform::Error) -> Self {
        DrawError::UniformError { inner: other }
    }
}

#[derive(Debug)]
pub enum InitError {
    ShaderError(rendergl::shader::Error),
    ResourceError(resources::Error),
}
impl From<rendergl::shader::Error> for InitError {
    fn from(other: rendergl::shader::Error) -> Self {
        InitError::ShaderError(other)
    }
}
impl From<resources::Error> for InitError {
    fn from(other: resources::Error) -> Self {
        InitError::ResourceError(other)
    }
}

/// Trait for any object that should be drawable
/// in the scene.
pub trait Drawable {
    fn init(&mut self) -> Result<(), DrawError> {
        Ok(())
    }
    fn tick(&mut self) {}
    fn draw(&self, camera: &Camera) -> Result<(), DrawError>;
}

/// Owner of OpenGL handles for VBO, IBO, VAO.
///
/// Associates given vertex data with a permutation of indices defining drawing order,
/// constructs an internal VAO handle, and exposes a method for drawing its data.
pub struct ShapeGL {
    _vbo: rendergl::VBO,
    ibo: rendergl::IBO,
    vao: rendergl::VAO,
}

impl ShapeGL {
    /// Construct a new `ShapeGL` given vertex data, indices and triangle layout
    ///
    /// # Example
    ///
    /// Construct a quad with vertices representing 3D position and UV texture-mapping coordinates
    /// ```rust
    /// # use rendergl::VertexUV;
    /// # use rendergl::types::GlLayout;
    /// // Define the vertices
    /// let vertex_data: Vec<VertexUV> = vec![
    ///     (vec3(-0.5, -0.5, 0.5), vec2(0.0, 0.0)).into(),
    ///     (vec3(0.5, -0.5, 0.5), vec2(1.0, 0.0)).into(),
    ///     (vec3(-0.5, 0.5, 0.5), vec2(0.0, 1.0)).into(),
    ///     (vec3(0.5, 0.5, 0.5), vec2(1.0, 1.0)).into()
    /// ];
    ///
    /// // Specify a winding order over the vertices:
    /// let index_data: Vec<u32> = vec![0, 1, 2, 2, 1, 3];
    ///
    /// // Use GL_TRIANGLES
    /// let layout: GlLayout = GlLayout::Triangles;
    ///
    /// let shape = ShapeGL::new(&vertex_data, &index_data, layout);
    /// ```
    pub fn new<T: rendergl::Vertex>(
        vertex_data: &[T],
        indices: &[u32],
        layout: GlLayout,
    ) -> ShapeGL {
        let vbo = rendergl::VBO::from_data(vertex_data);
        let ibo = rendergl::IBO::from_data(indices);
        let vao = rendergl::VAO::new(&vbo, Some(&ibo), layout);
        ShapeGL {
            _vbo: vbo,
            ibo,
            vao,
        }
    }

    /// Draw vertex data using internal VAO and IBO.
    pub fn draw_vertices(&self) {
        self.vao.bind();
        self.ibo.bind();
        self.vao.draw();
        self.ibo.unbind();
        self.vao.unbind();
    }
}

impl ShapeGL {
    /// Generate vertices for a unit sphere (unit diameter).
    ///
    /// # Arguments
    ///
    /// * `lat_strips`: number of subdivisions in latitude (vertical lod)
    /// * `lon_strips`: number of subdivisions in longitude (horizontal lod)
    pub fn sphere<T: rendergl::Vertex>(lat_strips: u32, lon_slices: u32) -> ShapeGL {
        let mut vert_data: Vec<T> = Vec::new();
        let mut index_data: Vec<u32> = Vec::new();

        const R: f32 = SurfacePoint::R;
        let pi: f32 = consts::pi();

        let lon_stepsz: f32 = 2.0 * pi / (lon_slices as f32);
        let lat_stepsz: f32 = pi / (lat_strips as f32);

        // generate vertices
<<<<<<< HEAD
        for theta_step in 0..lon_slices {
            let theta = -lon_stepsz * (theta_step as f32);
            for phi_step in 0..(lat_strips + 1) {
                let phi = lat_stepsz * (phi_step as f32);
=======
        for theta_step in 0..(lon_slices+1) {
            let theta = -lon_stepsz*(theta_step as f32);
            for phi_step in 0..(lat_strips+1) {
                let phi = lat_stepsz*(phi_step as f32);
>>>>>>> 344fe326

                let p = SurfacePoint::Sphere { r: R, theta, phi };
                vert_data.push(T::from_point3d(&p));
            }
        }

        let nvert = vert_data.len() as u32;

        // generate indices
        for slice in 0..lon_slices {
            let istart = slice * (lat_strips + 1);
            index_data.push(istart);
            index_data.push(istart + 1);
            index_data.push((istart + lat_strips + 2) % nvert);

            for strip in 1..(lat_strips - 1) {
                let i = istart + strip;
                index_data.push(i);
                index_data.push((i + lat_strips + 2) % nvert);
                index_data.push((i + lat_strips + 1) % nvert);

                index_data.push(i);
                index_data.push(i + 1);
                index_data.push((i + lat_strips + 2) % nvert)
            }

            let i = istart + lat_strips - 1;
            index_data.push(i);
            index_data.push(i + 1);
            index_data.push((i + lat_strips + 1) % nvert);
        }

        ShapeGL::new(&vert_data, &index_data, GlLayout::Triangles)
    }
}

impl ShapeGL {
    /// Generate vertices for a unit cylinder (unit diameter, unit height).
    ///
    /// # Arguments
    ///
    /// * `strips`: number of vertical subdivisions
    /// * `slices`: number of radial subdivisions
    pub fn cylinder<T: rendergl::Vertex>(strips: u32, slices: u32) -> ShapeGL {
        let mut vert_data: Vec<T> = Vec::new();
        let mut index_data: Vec<u32> = Vec::new();

        const R: f32 = SurfacePoint::R;
        let pi: f32 = consts::pi();

        let theta_stepsz: f32 = 2.0 * pi / (slices as f32);
        let r_stepsz: f32 = R / (strips as f32);
        let side_stepsz: f32 = 2.0 * R / (strips as f32);

        // generate vertices
<<<<<<< HEAD
        for theta_step in 0..slices {
            let theta = -theta_stepsz * (theta_step as f32);
=======
        for theta_step in 0..(slices+1) {
            let theta = -theta_stepsz*(theta_step as f32);
>>>>>>> 344fe326

            // top cap slice
            for r_step in 0..(strips + 1) {
                let r = r_stepsz * (r_step as f32);

                let p = SurfacePoint::Disk { r, theta, y: R };
                vert_data.push(T::from_point3d(&p));
            }

            // slice side
            for y_step in 0..(strips + 1) {
                let y = R - side_stepsz * (y_step as f32);

                let p = SurfacePoint::Cylinder { r: R, theta, y };
                vert_data.push(T::from_point3d(&p));
            }

            // bottom cap slice
            for r_step in (0..(strips + 1)).rev() {
                let r = r_stepsz * (r_step as f32);

                let p = SurfacePoint::Disk { r, theta, y: -R };
                vert_data.push(T::from_point3d(&p));
            }
        }

        let nvert = vert_data.len() as u32;

        // generate indices
        let stride = 3 * (strips + 1); // each slice has `stride` vertices in it
        for slice in 0..slices {
            let istart = slice * stride;
            index_data.push(istart);
            index_data.push(istart + 1);
            index_data.push((istart + stride + 1) % nvert);

            for step in 1..(stride - 1) {
                let i = istart + step;
                index_data.push(i);
                index_data.push(i + 1);
                index_data.push((i + stride) % nvert);

                index_data.push(i + 1);
                index_data.push((i + stride + 1) % nvert);
                index_data.push((i + stride) % nvert);
            }

            let i = istart + stride - 1;
            index_data.push(i);
            index_data.push(i + 1);
            index_data.push((i + stride) % nvert);
        }

        ShapeGL::new(&vert_data, &index_data, GlLayout::Triangles)
    }
}<|MERGE_RESOLUTION|>--- conflicted
+++ resolved
@@ -151,18 +151,10 @@
         let lat_stepsz: f32 = pi / (lat_strips as f32);
 
         // generate vertices
-<<<<<<< HEAD
         for theta_step in 0..lon_slices {
             let theta = -lon_stepsz * (theta_step as f32);
             for phi_step in 0..(lat_strips + 1) {
                 let phi = lat_stepsz * (phi_step as f32);
-=======
-        for theta_step in 0..(lon_slices+1) {
-            let theta = -lon_stepsz*(theta_step as f32);
-            for phi_step in 0..(lat_strips+1) {
-                let phi = lat_stepsz*(phi_step as f32);
->>>>>>> 344fe326
-
                 let p = SurfacePoint::Sphere { r: R, theta, phi };
                 vert_data.push(T::from_point3d(&p));
             }
@@ -217,14 +209,8 @@
         let side_stepsz: f32 = 2.0 * R / (strips as f32);
 
         // generate vertices
-<<<<<<< HEAD
         for theta_step in 0..slices {
             let theta = -theta_stepsz * (theta_step as f32);
-=======
-        for theta_step in 0..(slices+1) {
-            let theta = -theta_stepsz*(theta_step as f32);
->>>>>>> 344fe326
-
             // top cap slice
             for r_step in 0..(strips + 1) {
                 let r = r_stepsz * (r_step as f32);
